--- conflicted
+++ resolved
@@ -9,17 +9,6 @@
 
 // flags.
 const (
-<<<<<<< HEAD
-	FlagFormat       = "--format"
-	FlagFormatShort  = "-f"
-	FlagParams       = "--params"
-	FlagParamsShort  = "-p"
-	FlagHelp         = "--help"
-	FlagHelpShort    = "-h"
-	FlagServerLogs   = "--server-logs"
-	FlagVerbose      = "--verbose"
-	FlagVerboseShort = "-v"
-=======
 	FlagFormat      = "--format"
 	FlagFormatShort = "-f"
 	FlagParams      = "--params"
@@ -28,7 +17,8 @@
 	FlagHelpShort   = "-h"
 	FlagServerLogs  = "--server-logs"
 	FlagTransport   = "--transport"
->>>>>>> f8dff5d8
+	FlagVerbose      = "--verbose"
+	FlagVerboseShort = "-v"
 )
 
 // entity types.
@@ -47,14 +37,11 @@
 	ParamsString string
 	// ShowServerLogs is a flag to show server logs.
 	ShowServerLogs bool
-<<<<<<< HEAD
 	// Verbose show http verbose info.
 	Verbose bool
-=======
 	// TransportOption is the transport option for HTTP connections, valid values are "sse" and "http".
 	// Default is "http" (streamable HTTP).
 	TransportOption = "http"
->>>>>>> f8dff5d8
 )
 
 // RootCmd creates the root command.
@@ -69,11 +56,8 @@
 	cmd.PersistentFlags().StringVarP(&FormatOption, "format", "f", "table", "Output format (table, json, pretty)")
 	cmd.PersistentFlags().
 		StringVarP(&ParamsString, "params", "p", "{}", "JSON string of parameters to pass to the tool (for call command)")
-<<<<<<< HEAD
 	cmd.PersistentFlags().BoolVarP(&Verbose, "verbose", "v", false, "Show http verbose info")
-=======
 	cmd.PersistentFlags().StringVar(&TransportOption, "transport", "http", "HTTP transport type (http, sse)")
->>>>>>> f8dff5d8
 
 	return cmd
 }